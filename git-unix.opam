opam-version: "1.2"
maintainer:   [ "thomas@gazagnaire.org"
                "romain.calascibetta@gmail.com" ]
authors:      "Thomas Gazagnaire"
license:      "ISC"
homepage:     "https://github.com/mirage/ocaml-git"
bug-reports:  "https://github.com/mirage/ocaml-git/issues"
dev-repo:     "https://github.com/mirage/ocaml-git.git"
doc:          "https://mirage.github.io/ocaml-git/"

build: [
  ["jbuilder" "subst" "-n" name] {pinned}
  ["jbuilder" "build" "-p" name "-j" jobs]
]
build-test: ["jbuilder" "runtest" "test/git-unix"]

depends: [
  "jbuilder"            {build}
  "cmdliner"
<<<<<<< HEAD
  "git-cohttp-lwt-unix"
  "mtime"               {>= "1.0.0"}
=======
  "logs"
  "git-http" {>= "1.11.0"}
  "conduit-lwt-unix" {>= "1.0.0"}
  "cohttp-lwt-unix"  {>= "0.99.0"}
  "nocrypto" {>= "0.2.0"}
  "mtime"    {>= "1.0.0"}
>>>>>>> f871d04d
  "base-unix"
  "alcotest"            {test}
  "io-page"             {test & >= "1.6.1"}
]

available: [ocaml-version >= "4.02.3"]<|MERGE_RESOLUTION|>--- conflicted
+++ resolved
@@ -17,17 +17,10 @@
 depends: [
   "jbuilder"            {build}
   "cmdliner"
-<<<<<<< HEAD
   "git-cohttp-lwt-unix"
   "mtime"               {>= "1.0.0"}
-=======
-  "logs"
-  "git-http" {>= "1.11.0"}
-  "conduit-lwt-unix" {>= "1.0.0"}
-  "cohttp-lwt-unix"  {>= "0.99.0"}
-  "nocrypto" {>= "0.2.0"}
-  "mtime"    {>= "1.0.0"}
->>>>>>> f871d04d
+  "nocrypto"            {>= "0.2.0"}
+  "mtime"               {>= "1.0.0"}
   "base-unix"
   "alcotest"            {test}
   "io-page"             {test & >= "1.6.1"}
