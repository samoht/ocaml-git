--- conflicted
+++ resolved
@@ -38,35 +38,6 @@
 
   let root = Fpath.v "test-git-store"
 
-<<<<<<< HEAD
-  let test_tcp_remote x () =
-    let test () =
-      let uri = Uri.of_string "git://localhost/" in
-
-      create ~root () >>= function
-      | Error err -> Lwt.return (Error err)
-      | Ok t ->
-        (* XXX(dinosaure): an empty repository has the HEAD reference
-           points to refs/heads/master which one does not exists. If
-           we want to know if a repository is empty, we need to check
-           [Store.Reference.master]. *)
-        Store.Ref.mem t Store.Reference.master >>= function
-        | true ->
-          Alcotest.fail "non-empty repository!"
-        | false ->
-          Sync.fetch_all t
-            ~references:Store.Reference.(Map.singleton Path.(heads / master) [ Path.(heads / master) ])
-            uri >>= function
-          | Error err -> Lwt.fail (Sync err)
-          | Ok () ->
-            Sync.update t ~reference:Store.Reference.master uri >>= function
-            | Error err ->
-              Lwt.fail (Sync err)
-            | Ok [] ->
-              Lwt.return (Ok t)
-            | Ok (_ :: _) ->
-              Alcotest.fail "de-synchronization of the git repository"
-=======
   let run name tests: unit Alcotest.test =
     name, List.map (fun (msg, f) -> msg, `Slow, fun () -> T.run f) tests
 
@@ -88,7 +59,6 @@
           | Error err   -> Alcotest.failf "%a" Sync.pp_error err
           | Ok []       -> ()
           | Ok (_ :: _) -> Alcotest.fail "de-synchronization of the git repository"
->>>>>>> 0cd6a57e
     in
     let tests =
       List.map (fun uri ->
